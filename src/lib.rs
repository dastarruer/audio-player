use fltk::{app, button, enums::Color, prelude::*, window};

use rodio::Sink;
use rodio::{Decoder, OutputStream, source::Source};
use std::fs::File;
use std::io::BufReader;
use std::process::exit;
use std::sync::{Arc, Mutex};
use std::thread;

/// Stores the components of the GUI
pub struct App {
    app: app::App,
    window: Option<window::DoubleWindow>,

    /// Button to play/pause audio
    play_button: Option<button::Button>,

    /// Audio sink to control playback
    sink: Arc<Mutex<Option<Sink>>>,
}

impl App {
    /// Create the new App
    pub fn new() -> App {
        let app = app::App::default().with_scheme(app::Scheme::Gtk);

<<<<<<< HEAD
        // Create a placeholder value to use for `sink` in App struct
        let sink = Arc::new(Mutex::new(None));
=======
        // Create a new window
        const WIN_WIDTH: i32 = 400;
        const WIN_HEIGHT: i32 = 300;
        let window = App::create_window(WIN_WIDTH, WIN_HEIGHT);

        // Create a placeholder value to use for `sink` in App struct
        let sink = Arc::new(Mutex::new(None));

        const BTN_SIZE: i32 = 30;
        const BTN_X: i32 = (WIN_WIDTH - BTN_SIZE) / 2; // Center the button horizontally
        const BTN_Y: i32 = 200;
        let play_button = App::create_play_button(BTN_SIZE, BTN_X, BTN_Y, &sink);

>>>>>>> 2c4a4d51

        // Create these later
        let window = None;
        let play_button = None;

        App {
            app,
            window,
            play_button,
            sink,
        }
    }

    /// Run the app
    pub fn run(&mut self) {
        // Play the audio first so that components have access to self.sink
        self.play_audio();

        // Create the components
        self.create_components();

        // Show the window
        if let Some(window) = self.window.as_mut() {
            window.end();
            window.show();
        }

        // Run the app
        self.app.run().unwrap();
    }

    fn create_components(&mut self) {
        // Create a new window
        const WIN_WIDTH: i32 = 400;
        const WIN_HEIGHT: i32 = 300;
        self.window = Some(App::create_window(WIN_WIDTH, WIN_HEIGHT));

        const BTN_SIZE: i32 = 30;
        const BTN_X: i32 = (WIN_WIDTH - BTN_SIZE) / 2; // Center the button horizontally
        const BTN_Y: i32 = 200;
        self.play_button = Some(App::create_play_button(self, BTN_SIZE, BTN_X, BTN_Y));
    }

    /// Create the window and theme it
    fn create_window(width: i32, height: i32) -> window::DoubleWindow {
        let mut win = window::Window::default()
            .with_size(width, height)
            .with_label("My window");
        win.set_color(Color::White);
        win
    }

    /// Create the play button and theme it
    fn create_play_button(&self, size: i32, x: i32, y: i32) -> button::Button {
        const PLAY_BUTTON: &str = "";
        const PAUSE_BUTTON: &str = "";

        // Retreive the audio sink Arc
        let sink_ref = Arc::clone(&self.sink);

        let mut btn = button::Button::default()
            .with_size(size, size)
            .with_pos(x, y)
            .with_label(PAUSE_BUTTON);

        // Remove focus border around button
        btn.clear_visible_focus();

        // Remove button background
        btn.set_frame(fltk::enums::FrameType::NoBox);

        // Switch between play/pause icons on button click
        btn.set_callback(move |btn| {
            // Retreive the actual audio sink
            let mutex_guard = sink_ref.lock().unwrap();
            let sink = mutex_guard.as_ref().unwrap();

            match sink.is_paused() {
                true => {
                    // If audio is paused and button is pressed, play audio
                    btn.set_label(PAUSE_BUTTON);
                    sink.play();
                }
                false => {
                    // If audio is not paused and button is pressed, paused audio
                    btn.set_label(PLAY_BUTTON);
                    sink.pause();
                }
            }
        });

        btn
    }

    /// Play audio and set self.sink to an audio sink
    fn play_audio(&self) {
        let sink_ref = Arc::clone(&self.sink);

        thread::spawn(move || {
            // Get an output stream handle to the default physical sound device.
            let stream_handle = rodio::OutputStreamBuilder::open_default_stream()
                .expect("open default audio stream");

            // Load sound from file
            let file_path = "test.mp3";
            let file = match File::open(file_path) {
                Ok(file) => BufReader::new(file),
                Err(_) => {
                    println!("File path does not exist. Exiting...");
                    exit(1);
                }
            };

            // Play audio
            let sink = match rodio::play(&stream_handle.mixer(), file) {
                Ok(sink) => sink,
                Err(_) => {
                    println!("Invalid file type.");
                    exit(1);
                }
            };

            // Do some tomfoolery and set self.sink to Some(sink)
            let mut mutex_guard = sink_ref.lock().unwrap();
            *mutex_guard = Some(sink);

<<<<<<< HEAD
            // Since audio plays in seperate thread, block current thread from terminating
            mutex_guard.as_ref().unwrap().sleep_until_end();
=======
    /// Create the window and theme it
    fn create_window(width: i32, height: i32) -> window::DoubleWindow {
        let mut win = window::Window::default()
            .with_size(width, height)
            .with_label("My window");
        win.set_color(Color::White);
        win
    }

    /// Create the play button and theme it
    fn create_play_button(
        size: i32,
        x: i32,
        y: i32,
        sink: &Arc<Mutex<Option<Sink>>>,
    ) -> button::Button {
        const PLAY_BUTTON: &str = "";
        const PAUSE_BUTTON: &str = "";

        // Clone the reference to the sink
        let sink_ref = Arc::clone(&sink);

        let mut btn = button::Button::default()
            .with_size(size, size)
            .with_pos(x, y)
            .with_label(PAUSE_BUTTON);

        // Remove focus border around button
        btn.clear_visible_focus();

        // Remove button background
        btn.set_frame(fltk::enums::FrameType::NoBox);

        // Define a function to execute once the button is clicked
        btn.set_callback(move |btn| {
            // Get the audio sink
            let sink = sink_ref.lock().unwrap();

            if let Some(sink) = &*sink {
                // Play/pause audio on button click
                match btn.label().as_str() {
                    PLAY_BUTTON => {
                        btn.set_label(PAUSE_BUTTON);
                        sink.pause();
                    }
                    PAUSE_BUTTON => {
                        btn.set_label(PLAY_BUTTON);
                        sink.play();
                    }
                    _ => unreachable!(),
                }
            }
>>>>>>> 2c4a4d51
        });
    }
}<|MERGE_RESOLUTION|>--- conflicted
+++ resolved
@@ -25,10 +25,6 @@
     pub fn new() -> App {
         let app = app::App::default().with_scheme(app::Scheme::Gtk);
 
-<<<<<<< HEAD
-        // Create a placeholder value to use for `sink` in App struct
-        let sink = Arc::new(Mutex::new(None));
-=======
         // Create a new window
         const WIN_WIDTH: i32 = 400;
         const WIN_HEIGHT: i32 = 300;
@@ -42,11 +38,6 @@
         const BTN_Y: i32 = 200;
         let play_button = App::create_play_button(BTN_SIZE, BTN_X, BTN_Y, &sink);
 
->>>>>>> 2c4a4d51
-
-        // Create these later
-        let window = None;
-        let play_button = None;
 
         App {
             app,
@@ -168,11 +159,9 @@
             // Do some tomfoolery and set self.sink to Some(sink)
             let mut mutex_guard = sink_ref.lock().unwrap();
             *mutex_guard = Some(sink);
-
-<<<<<<< HEAD
-            // Since audio plays in seperate thread, block current thread from terminating
-            mutex_guard.as_ref().unwrap().sleep_until_end();
-=======
+        });
+    }
+
     /// Create the window and theme it
     fn create_window(width: i32, height: i32) -> window::DoubleWindow {
         let mut win = window::Window::default()
@@ -225,7 +214,8 @@
                     _ => unreachable!(),
                 }
             }
->>>>>>> 2c4a4d51
         });
+
+        btn
     }
 }